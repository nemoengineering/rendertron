--- conflicted
+++ resolved
@@ -61,13 +61,8 @@
     "@types/supertest": "^2.0.10",
     "@typescript-eslint/eslint-plugin": "^4.9.0",
     "@typescript-eslint/parser": "^4.9.0",
-<<<<<<< HEAD
     "ava": "^3.14.0",
-    "eslint": "^7.14.0",
-=======
-    "ava": "^3.13.0",
     "eslint": "^7.15.0",
->>>>>>> f3e3f9f7
     "nodemon": "^2.0.6",
     "prettier": "^2.2.1",
     "supertest": "^6.0.1",
