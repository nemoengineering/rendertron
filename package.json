{
  "name": "rendertron",
  "version": "3.1.0",
  "description": "Renders webpages using headless Chrome for usage by bots",
  "license": "Apache-2.0",
  "repository": "https://github.com/GoogleChrome/rendertron",
  "engines": {
    "node": ">=10"
  },
  "main": "build/rendertron.js",
  "types": "build/rendertron.d.ts",
  "bin": "bin/rendertron",
  "scripts": {
    "build": "tsc",
    "prepack": "npm run build",
    "start": "node build/rendertron.js",
    "format": "npm run format:eslint && npm run format:prettier",
    "format:eslint": "npm run lint -- --fix",
    "format:prettier": "prettier \"**/*.{html,js,json,md,ts}\" --ignore-path .gitignore --write",
    "lint": "eslint \"**/*.{js,ts}\" --ignore-path .gitignore",
    "monitor": "nodemon",
    "monitor-inspect": "nodemon --inspect src/main.js",
    "test": "(cd test-resources && npm install) && npm run build && ava build/test/app-test.js --timeout 5s",
    "start-emulator": "(gcloud beta emulators datastore start --no-store-on-disk --project emulator-project --host-port localhost:8380 &) 2>&1 | grep -m1 'now running'",
    "test-cache": "npm run build && npm run start-emulator && $(gcloud beta emulators datastore env-init) && export GCLOUD_PROJECT=emulator-project && ava build/test/*-cache-test.js"
  },
  "files": [
    "bin/",
    "build/",
    "!build/test/",
    "app.json"
  ],
  "dependencies": {
    "@webcomponents/webcomponentsjs": "^2.5.0",
    "chrome-launcher": "^0.13.4",
    "chrome-remote-interface": "^0.28.2",
    "fs-extra": "^9.0.1",
    "koa": "^2.13.0",
    "koa-bodyparser": "^4.3.0",
    "koa-compress": "^5.0.1",
    "koa-logger": "^3.2.1",
    "koa-route": "^3.2.0",
    "koa-send": "^5.0.1",
    "koa-static": "^5.0.0",
    "performance-now": "^2.1.0",
    "puppeteer": "^5.4.1",
    "semver": "^7.3.2"
  },
  "devDependencies": {
    "@google-cloud/datastore": "^6.3.0",
    "@types/fs-extra": "^9.0.4",
    "@types/koa": "^2.11.6",
    "@types/koa-bodyparser": "^4.3.0",
    "@types/koa-compress": "^4.0.1",
    "@types/koa-logger": "^3.1.1",
    "@types/koa-route": "^3.2.4",
    "@types/koa-send": "^4.1.2",
    "@types/koa-static": "^4.0.1",
    "@types/node": "^14.14.7",
    "@types/puppeteer": "^5.4.0",
    "@types/supertest": "^2.0.10",
<<<<<<< HEAD
    "@typescript-eslint/eslint-plugin": "^4.8.0",
    "@typescript-eslint/parser": "^4.7.0",
=======
    "@typescript-eslint/eslint-plugin": "^4.7.0",
    "@typescript-eslint/parser": "^4.8.0",
>>>>>>> 5bf2a78d
    "ava": "^3.13.0",
    "eslint": "^7.13.0",
    "nodemon": "^2.0.6",
    "prettier": "^2.1.2",
    "supertest": "^6.0.1",
    "typescript": "4.0.5"
  },
  "prettier": {
    "singleQuote": true
  }
}<|MERGE_RESOLUTION|>--- conflicted
+++ resolved
@@ -59,13 +59,8 @@
     "@types/node": "^14.14.7",
     "@types/puppeteer": "^5.4.0",
     "@types/supertest": "^2.0.10",
-<<<<<<< HEAD
     "@typescript-eslint/eslint-plugin": "^4.8.0",
-    "@typescript-eslint/parser": "^4.7.0",
-=======
-    "@typescript-eslint/eslint-plugin": "^4.7.0",
     "@typescript-eslint/parser": "^4.8.0",
->>>>>>> 5bf2a78d
     "ava": "^3.13.0",
     "eslint": "^7.13.0",
     "nodemon": "^2.0.6",
