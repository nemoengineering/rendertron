# Rendertron [![Build status](https://travis-ci.org/GoogleChrome/rendertron.svg?branch=master)](https://travis-ci.org/GoogleChrome/rendertron) [![NPM rendertron package](https://img.shields.io/npm/v/rendertron.svg)](https://npmjs.org/package/rendertron)

> Rendertron is a headless Chrome rendering solution designed to render & serialise web pages on the fly.

#### :hammer: Built with [Puppeteer](https://github.com/GoogleChrome/puppeteer)
#### :cloud: Easy deployment to Google Cloud
#### :mag: Improves SEO

Rendertron is designed to enable your Progressive Web App (PWA) to serve the correct
content to any bot that doesn't render or execute JavaScript. Rendertron runs as a
standalone HTTP server. Rendertron renders requested pages using Headless Chrome,
[auto-detecting](#auto-detecting-loading-function) when your PWA has completed loading
and serializes the response back to the original request. To use Rendertron, your application
configures [middleware](#middleware) to determine whether to proxy a request to Rendertron.
Rendertron is compatible with all client side technologies, including [web components](#web-components).

**Demo endpoint**

A demo Rendertron service is available at https://render-tron.appspot.com/. It is not designed
to be used as a production endpoint. You can use it, but there are no uptime guarantees.

## Contents
- [Middleware](#middleware)
- [API](#api)
  - [Render](#render)
  - [Screenshot](#screenshot)
  - [Invalidate cache](#invalidate-cache)
- [FAQ](#faq)
  - [Query parameters](#query-parameters)
  - [Auto detecting loading function](#auto-detecting-loading-function)
  - [Rendering budget timeout](#rendering-budget-timeout)
  - [Web components](#web-components)
  - [Status codes](#status-codes)
- [Installing & deploying](#installing--deploying)
  - [Building](#building)
  - [Running locally](#running-locally)
  - [Deploying to Google Cloud Platform](#deploying-to-google-cloud-platform)
  - [Deploying using Docker](#deploying-using-docker)
  - [Config](#config)
  - [Troubleshooting](#troubleshooting)

## Middleware
Once you have the service up and running, you'll need to implement the differential serving
layer. This checks the user agent to determine whether prerendering is required.

This is a list of middleware available to use with the Rendertron service:
 * [Express.js middleware](/middleware)
 * [Firebase functions](https://github.com/justinribeiro/pwa-firebase-functions-botrender) (Community maintained)
 * [ASP.net core middleware](https://github.com/galamai/AspNetCore.Rendertron) (Community maintained)
 * [Python (Django) middleware and decorator](https://github.com/frontendr/python-rendertron) (Community maintained)

Rendertron is also compatible with [prerender.io middleware](https://prerender.io/documentation/install-middleware).
Note: the user agent lists differ there.

## API

### Render
```
GET /render/<url>
```

The `render` endpoint will render your page and serialize your page. Options are
specified as query parameters:
 * `mobile` defaults to `false`. Enable by passing `?mobile` to request the
  mobile version of your site.
 * `refreshCache`: Pass `refreshCache=true` to ignore potentially cached render results 
 and treat the request as if it is not cached yet. 
 The new render result is used to replace the previous result.  

### Screenshot
```
GET /screenshot/<url>
POST /screenshot/<url>
```

The `screenshot` endpoint can be used to verify that your page is rendering
correctly.

Both endpoints support the following query parameters:
 * `width` defaults to `1000` - specifies viewport width.
 * `height` defaults to `1000` - specifies viewport height.
 * `mobile` defaults to `false`. Enable by passing `?mobile` to request the
  mobile version of your site.

Additional options are available as a JSON string in the `POST` body. See
[Puppeteer documentation](https://github.com/GoogleChrome/puppeteer/blob/v1.6.0/docs/api.md#pagescreenshotoptions)
for available options. You cannot specify the `type` (defaults to `jpeg`) and
`encoding` (defaults to `binary`) parameters.

### Invalidate cache
```
GET /invalidate/<url>
```

<<<<<<< HEAD
Removes the cached response for the given URL from cache.

=======
>>>>>>> 1a948724
The `invalidate` endpoint will remove cache entried for `<url>` from the configured cache (in-memory, filesystem or cloud datastore).

## FAQ

### Query parameters
When setting query parameters as part of your URL, ensure they are encoded correctly. In JS,
this would be `encodeURIComponent(myURLWithParams)`. For example to specify `page=home`:
```
https://render-tron.appspot.com/render/http://my.domain/%3Fpage%3Dhome
```

### Auto detecting loading function
The service detects when a page has loaded by looking at the page load event, ensuring there
are no outstanding network requests and that the page has had ample time to render.

### Rendering budget timeout
There is a hard limit of 10 seconds for rendering. Ensure you don't hit this budget by ensuring
your application is rendered well before the budget expires.

### Web components
Headless Chrome supports web components but shadow DOM is difficult to serialize effectively.
As such, [shady DOM](https://github.com/webcomponents/shadydom) (a lightweight shim for Shadow DOM)
is required for web components.

If you are using web components v0 (deprecated), you will need to enable Shady DOM to
render correctly. In Polymer 1.x, which uses web components v0, Shady DOM is enabled by default.
If you are using Shadow DOM, override this by setting the query parameter `dom=shady` when
directing requests to the Rendertron service.

If you are using web components v1 and either `webcomponents-lite.js` or `webcomponents-loader.js`,
set the query parameter `wc-inject-shadydom=true` when directing requests to the Rendertron
service. This renderer service will force the necessary polyfills to be loaded and enabled.

### Status codes
Status codes from the initial requested URL are preserved. If this is a 200, or 304, you can
set the HTTP status returned by the rendering service by adding a meta tag.
```html
<meta name="render:status_code" content="404" />
```

## Running locally
To install Rendertron and run it locally, first install Rendertron:
```bash
npm install -g rendertron
```

With Chrome installed on your machine run the Rendertron CLI:
```bash
rendertron
```

## Installing & deploying

### Building
Clone and install dependencies:
```bash
git clone https://github.com/GoogleChrome/rendertron.git
cd rendertron
npm install
npm run build
```

### Running locally
With a local instance of Chrome installed, you can start the server locally:
```bash
npm run start
```

### Deploying to Google Cloud Platform
```
gcloud app deploy app.yaml --project <your-project-id>
```

### Deploying using Docker
Rendertron no longer includes a Docker file. Instead, refer to
[Puppeteer documentation](https://github.com/GoogleChrome/puppeteer/blob/master/docs/troubleshooting.md#running-puppeteer-in-docker)
on how to deploy run headless Chrome in Docker.

### Config
When deploying the service, set configuration variables by including a `config.json` in the
root. Available configuration options:
 * `timeout` _default `10000`_ - set the timeout used to render the target page. 
 * `port` _default `3000`_ - set the port to use for running and listening the rendertron service. Note if process.env.PORT is set, it will be used instead.
 * `host` _default `0.0.0.0`_ - set the hostname to use for running and listening the rendertron service. Note if process.env.HOST is set, it will be used instead.
 * `width` _default `1000`_ - set the width (resolution) to be used for rendering the page.
 * `height` _default `1000`_ - set the height (resolution) to be used for rendering the page.
 * `cache` _default `null`_ - set to `datastore` to enable caching on Google Cloud using datastore _only use if deploying to google cloud_, `memory` to enable in-memory caching or `filesystem` to enable disk based caching
 * `cacheConfig` - an object array to specify caching options

#### cacheConfig
* `cacheDurationMinutes` _default `1440`_ - set an expiry time in minues, defaults to 24 hours. Set to -1 to disable cache Expiration
* `cacheMaxEntries` _default `100`_ - set the maximum number of entries stored in the selected cache method. Set to `-1` to allow unlimited caching. If using the datastore caching method, setting this value over `1000` may lead to degraded performance as the query to determine the size of the cache may be too slow. If you want to allow a larger cache in `datastore` consider setting this to `-1` and managing the the size of your datastore using a method like this [Deleting Entries in Bulk](https://cloud.google.com/datastore/docs/bulk-delete)
* `snapshotDir` _default `<your os's default tmp dir>/renderton`_ - **filesystem only** the directory the rendertron cache files will be stored in

##### Example
An example config file specifying a memory cache, with a 2 hour expiration, and a maximum of 50 entries
```javascript
{
    "cache": "memory",
    "cacheConfig": {
        "cacheDurationMinutes": 120,
        "cacheMaxEntries": 50
    }
}
```

### Troubleshooting
If you're having troubles with getting Headless Chrome to run in your
environment, refer to the
[troubleshooting guide](https://github.com/GoogleChrome/puppeteer/blob/master/docs/troubleshooting.md)
for Puppeteer.<|MERGE_RESOLUTION|>--- conflicted
+++ resolved
@@ -92,11 +92,6 @@
 GET /invalidate/<url>
 ```
 
-<<<<<<< HEAD
-Removes the cached response for the given URL from cache.
-
-=======
->>>>>>> 1a948724
 The `invalidate` endpoint will remove cache entried for `<url>` from the configured cache (in-memory, filesystem or cloud datastore).
 
 ## FAQ
